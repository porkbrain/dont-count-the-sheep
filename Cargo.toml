--- conflicted
+++ resolved
@@ -50,15 +50,10 @@
 [workspace.dependencies]
 bevy_egui = "0.28"                                                                                        # waiting for bevy-inspector-egui to update
 bevy_kira_audio = "0.20"
-<<<<<<< HEAD
-bevy_pixel_camera = { git = "https://github.com/porkbrain/bevy_pixel_camera.git", branch = "bevy-v0.14" } # we will need to vendor this
-=======
 # TODO: This is no longer maintained. We should vendor it.
 bevy_pixel_camera = { git = "https://github.com/porkbrain/bevy_pixel_camera.git", branch = "bevy-v0.14" }
-bevy_webp_anim = "0.4"
 # TODO: To update, we need to implement a complete overhaul of their API.
 # <https://github.com/Leafwing-Studios/leafwing-input-manager/blob/main/RELEASES.md#version-0150>
->>>>>>> 99bfce6c
 leafwing-input-manager = "0.14"                                                                           # API has been completely rewamped
 
 scene_top_down = { path = "scenes/top_down" }
