<<<<<<< HEAD
TODO

## Godot scenes

TODO: must have exactly one Bg node, root must be named MeditationRoomX, must not have HoshiSpawn, must have NextRooms with subnodes named after the next root name (camel case -> snake_case.tscn). randomly selected. assumes height. rooms should be large because only 2 are preloaded.
=======
The first version of the meditation mini-game used a static background in which Hoshi, the main character, moved.
The goal was to destroy Polpos, little TVs with tentacles, by staying near them.
This version was not fun to play and we lacked ideas on how to improve it.

The second version re-uses much of the code and art of the first one.
Now, Hoshi is a falling star on a vertically scrollable background.
The goal is to collect crystals on the way down.
The limited resource is the jump, therefore the player must plan their path to collect more crystals.

# TODO

- [ ] Merge in the second version
- [ ] Show score screen on exiting the game
- [ ] Reap rewards based on score
>>>>>>> 99bfce6c
<|MERGE_RESOLUTION|>--- conflicted
+++ resolved
@@ -1,10 +1,5 @@
-<<<<<<< HEAD
-TODO
+TODO: must have exactly one Bg node, root must be named MeditationRoomX, must not have HoshiSpawn, must have NextRooms with subnodes named after the next root name (camel case -> snake_case.tscn). randomly selected. assumes height. rooms should be large because only 2 are preloaded.
 
-## Godot scenes
-
-TODO: must have exactly one Bg node, root must be named MeditationRoomX, must not have HoshiSpawn, must have NextRooms with subnodes named after the next root name (camel case -> snake_case.tscn). randomly selected. assumes height. rooms should be large because only 2 are preloaded.
-=======
 The first version of the meditation mini-game used a static background in which Hoshi, the main character, moved.
 The goal was to destroy Polpos, little TVs with tentacles, by staying near them.
 This version was not fun to play and we lacked ideas on how to improve it.
@@ -18,5 +13,4 @@
 
 - [ ] Merge in the second version
 - [ ] Show score screen on exiting the game
-- [ ] Reap rewards based on score
->>>>>>> 99bfce6c
+- [ ] Reap rewards based on score