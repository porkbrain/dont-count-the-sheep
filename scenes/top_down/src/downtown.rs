--- conflicted
+++ resolved
@@ -137,27 +137,7 @@
     let mut otter_builder = common_story::Character::Otter.bundle_builder();
     let mut otter_patrol_points = Vec::new();
 
-<<<<<<< HEAD
-    tscn.spawn_into_world(
-        &mut Spawner {
-            asset_server: &asset_server,
-            atlases: &mut atlas_layouts,
-            camera_translation: &mut camera.single_mut().translation,
-            daybar_event: &mut daybar_event,
-            player_builder: &mut player_builder,
-            player_entity: player,
-            transition: *transition,
-            zone_to_inspect_label_entity: &mut zone_to_inspect_label_entity,
-
-            samizdat_entity: samizdat,
-            samizdat_patrol_points: &mut samizdat_patrol_points,
-
-            otter_entity: otter,
-            otter_patrol_points: &mut otter_patrol_points,
-        },
-=======
     tscn.spawn_into(
->>>>>>> 614823bf
         &mut cmd,
         &mut atlas_layouts,
         &asset_server,
@@ -226,26 +206,8 @@
     cmd.remove_resource::<ZoneToInspectLabelEntity>();
 }
 
-<<<<<<< HEAD
-impl<'a> TopDownTscnSpawner for Spawner<'a> {
-    type LocalActionKind = DowntownAction;
-    type ZoneKind = ZoneTileKind;
-
-    fn map_zone_to_inspect_label_entity(
-        &mut self,
-        zone: Self::ZoneKind,
-        entity: Entity,
-    ) {
-        self.zone_to_inspect_label_entity.insert(zone, entity);
-    }
-}
-
-impl<'a> TscnSpawner for Spawner<'a> {
-    fn on_spawned(
-=======
 impl<'a> TscnSpawnHooks for Spawner<'a> {
     fn handle_2d_node(
->>>>>>> 614823bf
         &mut self,
         cmd: &mut Commands,
         descriptions: &mut EntityDescriptionMap,
@@ -305,20 +267,6 @@
             _ => {}
         }
     }
-<<<<<<< HEAD
-
-    fn add_texture_atlas(
-        &mut self,
-        layout: TextureAtlasLayout,
-    ) -> Handle<TextureAtlasLayout> {
-        self.atlases.add(layout)
-    }
-
-    fn load_texture(&mut self, path: &str) -> Handle<Image> {
-        self.asset_server.load(path.to_owned())
-    }
-=======
->>>>>>> 614823bf
 }
 
 fn enter_building1(mut transition_params: TransitionParams) {
