use bevy::render::view::RenderLayers;
use common_visuals::camera::render_layer;
use main_game_lib::{
    cutscene::in_cutscene, hud::notification::NotificationFifo,
    player_stats::PlayerStats,
};
use top_down::{
    actor::{CharacterBundleBuilder, CharacterExt},
    inspect_and_interact::ZoneToInspectLabelEntity,
    TileMap, TopDownTscnSpawner,
};

use crate::prelude::*;

const THIS_SCENE: WhichTopDownScene = WhichTopDownScene::CompoundTower;

#[derive(TypePath, Default, Debug)]
struct CompoundTower;

impl main_game_lib::rscn::TscnInBevy for CompoundTower {
    fn tscn_asset_path() -> String {
        format!("scenes/{}.tscn", THIS_SCENE.snake_case())
    }
}

pub(crate) struct Plugin;

impl bevy::app::Plugin for Plugin {
    fn build(&self, app: &mut App) {
        app.add_systems(
            OnEnter(THIS_SCENE.loading()),
            rscn::start_loading_tscn::<CompoundTower>,
        )
        .add_systems(
            Update,
            spawn
                .run_if(in_scene_loading_state(THIS_SCENE))
                .run_if(resource_exists::<TileMap>)
                .run_if(rscn::tscn_loaded_but_not_spawned::<CompoundTower>()),
        )
        .add_systems(OnExit(THIS_SCENE.leaving()), despawn)
        .add_systems(
            Update,
            exit.run_if(on_event_variant(TopDownAction::Exit))
                .run_if(in_scene_running_state(THIS_SCENE))
                .run_if(not(in_cutscene())),
        );
    }
}

struct Spawner<'a> {
    player_entity: Entity,
    player_builder: &'a mut CharacterBundleBuilder,
}

/// The names are stored in the scene file.
fn spawn(
    mut cmd: Commands,
    asset_server: Res<AssetServer>,
    mut tscn: ResMut<Assets<TscnTree>>,
    mut atlas_layouts: ResMut<Assets<TextureAtlasLayout>>,
    mut notifications: ResMut<NotificationFifo>,
    mut player_stats: ResMut<PlayerStats>,

    mut q: Query<&mut TscnTreeHandle<CompoundTower>>,
) {
    info!("Spawning {CompoundTower:?} scene");
    player_stats.visited.compound_tower(&mut notifications);

    let tscn = q.single_mut().consume(&mut cmd, &mut tscn);
    let mut zone_to_inspect_label_entity = ZoneToInspectLabelEntity::default();

    let player = cmd.spawn_empty().id();
    let mut player_builder = common_story::Character::Winnie.bundle_builder();

<<<<<<< HEAD
    tscn.spawn_into_world(
        &mut Spawner {
            player_entity: player,
            player_builder: &mut player_builder,
            asset_server: &asset_server,
            atlases: &mut atlas_layouts,
            zone_to_inspect_label_entity: &mut zone_to_inspect_label_entity,
        },
=======
    tscn.spawn_into(
>>>>>>> 614823bf
        &mut cmd,
        &mut atlas_layouts,
        &asset_server,
        &mut TopDownTsncSpawner::new(
            &mut zone_to_inspect_label_entity,
            &mut Spawner {
                player_entity: player,
                player_builder: &mut player_builder,
            },
        ),
    );

    player_builder.insert_bundle_into(&asset_server, &mut cmd.entity(player));

    cmd.insert_resource(zone_to_inspect_label_entity);
}

fn despawn(mut cmd: Commands, root: Query<Entity, With<LayoutEntity>>) {
    debug!("Despawning layout entities");

    let root = root.single();
    cmd.entity(root).despawn_recursive();

    cmd.remove_resource::<ZoneToInspectLabelEntity>();
}

<<<<<<< HEAD
impl<'a> TopDownTscnSpawner for Spawner<'a> {
    type LocalActionKind = CompoundTowerAction;
    type ZoneKind = ZoneTileKind;

    fn map_zone_to_inspect_label_entity(
        &mut self,
        zone: Self::ZoneKind,
        entity: Entity,
    ) {
        self.zone_to_inspect_label_entity.insert(zone, entity);
    }
}

impl<'a> TscnSpawner for Spawner<'a> {
    fn on_spawned(
=======
impl<'a> TscnSpawnHooks for Spawner<'a> {
    fn handle_2d_node(
>>>>>>> 614823bf
        &mut self,
        cmd: &mut Commands,
        descriptions: &mut EntityDescriptionMap,
        _parent: Option<(Entity, NodeName)>,
        (who, NodeName(name)): (Entity, NodeName),
    ) {
        cmd.entity(who)
            .insert(RenderLayers::layer(render_layer::BG));

        match name.as_str() {
            "CompoundTower" => {
                cmd.entity(who).insert(LayoutEntity);
                cmd.entity(who).add_child(self.player_entity);
            }
            "Entrance" => {
                let translation = descriptions
                    .get(&who)
                    .expect("Missing description for {name}")
                    .translation;
                self.player_builder.initial_position(translation);
            }
            _ => {}
        }
    }
<<<<<<< HEAD

    fn add_texture_atlas(
        &mut self,
        layout: TextureAtlasLayout,
    ) -> Handle<TextureAtlasLayout> {
        self.atlases.add(layout)
    }

    fn load_texture(&mut self, path: &str) -> Handle<Image> {
        self.asset_server.load(path.to_owned())
    }
=======
>>>>>>> 614823bf
}

fn exit(mut transition_params: TransitionParams) {
    transition_params.begin(GlobalGameStateTransition::TowerToCompound);
}<|MERGE_RESOLUTION|>--- conflicted
+++ resolved
@@ -73,18 +73,7 @@
     let player = cmd.spawn_empty().id();
     let mut player_builder = common_story::Character::Winnie.bundle_builder();
 
-<<<<<<< HEAD
-    tscn.spawn_into_world(
-        &mut Spawner {
-            player_entity: player,
-            player_builder: &mut player_builder,
-            asset_server: &asset_server,
-            atlases: &mut atlas_layouts,
-            zone_to_inspect_label_entity: &mut zone_to_inspect_label_entity,
-        },
-=======
     tscn.spawn_into(
->>>>>>> 614823bf
         &mut cmd,
         &mut atlas_layouts,
         &asset_server,
@@ -111,26 +100,8 @@
     cmd.remove_resource::<ZoneToInspectLabelEntity>();
 }
 
-<<<<<<< HEAD
-impl<'a> TopDownTscnSpawner for Spawner<'a> {
-    type LocalActionKind = CompoundTowerAction;
-    type ZoneKind = ZoneTileKind;
-
-    fn map_zone_to_inspect_label_entity(
-        &mut self,
-        zone: Self::ZoneKind,
-        entity: Entity,
-    ) {
-        self.zone_to_inspect_label_entity.insert(zone, entity);
-    }
-}
-
-impl<'a> TscnSpawner for Spawner<'a> {
-    fn on_spawned(
-=======
 impl<'a> TscnSpawnHooks for Spawner<'a> {
     fn handle_2d_node(
->>>>>>> 614823bf
         &mut self,
         cmd: &mut Commands,
         descriptions: &mut EntityDescriptionMap,
@@ -155,20 +126,6 @@
             _ => {}
         }
     }
-<<<<<<< HEAD
-
-    fn add_texture_atlas(
-        &mut self,
-        layout: TextureAtlasLayout,
-    ) -> Handle<TextureAtlasLayout> {
-        self.atlases.add(layout)
-    }
-
-    fn load_texture(&mut self, path: &str) -> Handle<Image> {
-        self.asset_server.load(path.to_owned())
-    }
-=======
->>>>>>> 614823bf
 }
 
 fn exit(mut transition_params: TransitionParams) {
