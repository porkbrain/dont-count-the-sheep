mod watch_entry_to_hallway;

use bevy::render::view::RenderLayers;
use bevy_grid_squared::{sq, GridDirection};
use common_story::emoji::{
    DisplayEmojiEvent, DisplayEmojiEventConsumer, EmojiKind,
};
use common_visuals::camera::render_layer;
use main_game_lib::{
    cutscene::{
        enter_an_elevator::{
            start_with_open_elevator_and_close_it, STEP_TIME_ON_EXIT_ELEVATOR,
        },
        CutsceneStep,
    },
    hud::daybar::{DayBar, UpdateDayBarEvent},
    top_down::{
        actor::{emit_movement_events, player::TakeAwayPlayerControl},
        inspect_and_interact::{
            ChangeHighlightedInspectLabelEvent,
            ChangeHighlightedInspectLabelEventConsumer,
            SpawnLabelBgAndTextParams, LIGHT_RED,
        },
        ActorMovementEvent,
    },
};
use rscn::RscnNode;
use top_down::{
    actor::{
        self, movement_event_emitted, CharacterBundleBuilder, CharacterExt,
    },
    environmental_objects::door::{DoorBuilder, DoorOpenCriteria, DoorState},
    inspect_and_interact::ZoneToInspectLabelEntity,
    layout::LAYOUT,
    ActorTarget, TileMap, TopDownTscnSpawner,
};

use crate::prelude::*;

/// This means that the meditation game will not start until the loading screen
/// has been shown for at least this long, plus it takes some time for the
/// fading to happen.
const WHEN_ENTERING_MEDITATION_SHOW_LOADING_IMAGE_FOR_AT_LEAST: Duration =
    from_millis(1500);
/// Hard coded to make the animation play out.
const WINNIE_IN_BATHROOM_TRANSITION_FOR_AT_LEAST: Duration = from_millis(3500);

/// Walk down slowly otherwise it'll happen before the player even sees it.
const STEP_TIME_ONLOAD_FROM_MEDITATION: Duration = from_millis(750);

const THIS_SCENE: WhichTopDownScene = WhichTopDownScene::Building1PlayerFloor;

#[derive(TypePath, Default, Debug)]
struct Building1PlayerFloor;

impl main_game_lib::rscn::TscnInBevy for Building1PlayerFloor {
    fn tscn_asset_path() -> String {
        format!("scenes/{}.tscn", THIS_SCENE.snake_case())
    }
}

pub(crate) struct Plugin;

impl bevy::app::Plugin for Plugin {
    fn build(&self, app: &mut App) {
        app.add_systems(
            Update,
            (
                start_meditation_minigame
                    .run_if(on_event_variant(TopDownAction::StartMeditation)),
                sleep.run_if(on_event_variant(TopDownAction::Sleep)),
                enter_the_elevator
                    .run_if(on_event_variant(TopDownAction::EnterElevator)),
            )
                .before(DisplayEmojiEventConsumer)
                .before(ChangeHighlightedInspectLabelEventConsumer)
                .run_if(in_scene_running_state(THIS_SCENE))
                .run_if(not(in_cutscene())),
        )
        .add_systems(
            Update,
            toggle_zone_hints
                .run_if(movement_event_emitted())
                .run_if(in_scene_running_state(THIS_SCENE))
                .after(emit_movement_events),
        );

        app.add_systems(
            OnEnter(THIS_SCENE.loading()),
            rscn::start_loading_tscn::<Building1PlayerFloor>,
        )
        .add_systems(
            Update,
            spawn
                .run_if(in_scene_loading_state(THIS_SCENE))
                .run_if(resource_exists::<TileMap>)
                .run_if(rscn::tscn_loaded_but_not_spawned::<
                    Building1PlayerFloor,
                >()),
        )
        .add_systems(OnExit(THIS_SCENE.leaving()), despawn)
        .add_systems(
            Update,
            watch_entry_to_hallway::system
                .run_if(in_scene_running_state(THIS_SCENE))
                .run_if(movement_event_emitted())
                .after(actor::emit_movement_events),
        );
    }
}

/// Hallway is darkened when the player is in the apartment but once the player
/// approaches the door or is in the hallway, it's lit up.
#[derive(Component)]
struct HallwayEntity;
/// Elevator is a special entity that has a sprite sheet with several frames.
/// It opens when an actor is near it and closes when the actor leaves or
/// enters.
#[derive(Component)]
struct Elevator;
/// Assigned to a sprite that shows Winnie meditating in the chair.
/// This sprite is hidden by default.
#[derive(Component)]
struct MeditatingHint;
/// Same as [`MeditatingHint`] but for the bed.
#[derive(Component)]
struct SleepingHint;

struct Spawner<'a> {
    transition: GlobalGameStateTransition,
    player_entity: Entity,
    player_builder: &'a mut CharacterBundleBuilder,
    daybar_event: &'a mut Events<UpdateDayBarEvent>,
    tilemap: &'a mut TileMap,
}

/// The names are stored in the scene file.
/// See Godot scene file for details.
#[allow(clippy::too_many_arguments)]
fn spawn(
    mut cmd: Commands,
    transition: Res<GlobalGameStateTransition>,
    asset_server: Res<AssetServer>,
    mut tscn: ResMut<Assets<TscnTree>>,
    mut atlas_layouts: ResMut<Assets<TextureAtlasLayout>>,
    mut tilemap: ResMut<TileMap>,
    mut daybar_event: ResMut<Events<UpdateDayBarEvent>>,

    mut q: Query<&mut TscnTreeHandle<Building1PlayerFloor>>,
) {
    info!("Spawning Building1PlayerFloor scene");

    let tscn = q.single_mut().consume(&mut cmd, &mut tscn);
    let mut zone_to_inspect_label_entity = ZoneToInspectLabelEntity::default();
    let player = cmd.spawn_empty().id();
    let mut player_builder = common_story::Character::Winnie.bundle_builder();

<<<<<<< HEAD
    tscn.spawn_into_world(
        &mut Spawner {
            transition: *transition,
            player_entity: player,
            player_builder: &mut player_builder,
            asset_server: &asset_server,
            daybar_event: &mut daybar_event,
            atlases: &mut atlas_layouts,
            tilemap: &mut tilemap,
            zone_to_inspect_label_entity: &mut zone_to_inspect_label_entity,
        },
=======
    tscn.spawn_into(
>>>>>>> 614823bf
        &mut cmd,
        &mut atlas_layouts,
        &asset_server,
        &mut TopDownTsncSpawner::new(
            &mut zone_to_inspect_label_entity,
            &mut Spawner {
                player_entity: player,
                transition: *transition,
                player_builder: &mut player_builder,
                daybar_event: &mut daybar_event,
                tilemap: &mut tilemap,
            },
        ),
    );

    player_builder.insert_bundle_into(&asset_server, &mut cmd.entity(player));
    cmd.insert_resource(zone_to_inspect_label_entity);
}

fn despawn(mut cmd: Commands, root: Query<Entity, With<LayoutEntity>>) {
    debug!("Despawning layout entities");

    let root = root.single();
    cmd.entity(root).despawn_recursive();

    cmd.remove_resource::<ZoneToInspectLabelEntity>();
}

<<<<<<< HEAD
impl<'a> TopDownTscnSpawner for Spawner<'a> {
    type LocalActionKind = Building1PlayerFloorAction;
    type ZoneKind = ZoneTileKind;

    fn map_zone_to_inspect_label_entity(
        &mut self,
        zone: Self::ZoneKind,
        entity: Entity,
    ) {
        self.zone_to_inspect_label_entity.insert(zone, entity);
    }
}

impl<'a> TscnSpawner for Spawner<'a> {
    fn on_spawned(
=======
impl<'a> TscnSpawnHooks for Spawner<'a> {
    fn handle_2d_node(
>>>>>>> 614823bf
        &mut self,
        cmd: &mut Commands,
        descriptions: &mut EntityDescriptionMap,
        _parent: Option<(Entity, NodeName)>,
        (who, NodeName(name)): (Entity, NodeName),
    ) {
        use GlobalGameStateTransition::*;

        cmd.entity(who)
            .insert(RenderLayers::layer(render_layer::BG));

        let came_in_via_elevator = matches!(
            self.transition,
            DowntownToBuilding1PlayerFloor | Building1Basement1ToPlayerFloor
        );

        match name.as_str() {
            "Building1PlayerFloor" => {
                cmd.entity(who).insert(LayoutEntity);
                cmd.entity(who).add_child(self.player_entity);
            }
            "Elevator" => {
                cmd.entity(who).insert(Elevator);

                if came_in_via_elevator {
                    let player = self.player_entity;

                    // take away player control for a moment to prevent them
                    // from interacting with the elevator while it's closing
                    cmd.entity(player).insert(TakeAwayPlayerControl);
                    let elevator_description = descriptions
                        .get_mut(&who)
                        .expect("Missing description for {name}");
                    start_with_open_elevator_and_close_it(
                        cmd,
                        player,
                        who,
                        elevator_description,
                    );
                }
            }
            "PlayerApartmentDoor" => {
                let door = DoorBuilder::new(ZoneTileKind::PlayerDoor)
                    .add_open_criteria(DoorOpenCriteria::Character(
                        common_story::Character::Winnie,
                    ))
                    .add_open_criteria(DoorOpenCriteria::Character(
                        common_story::Character::Samizdat,
                    ))
                    .with_initial_state(DoorState::Closed)
                    .with_obstacle_when_closed_between(
                        sq(-40, -21),
                        sq(-31, -21),
                    )
                    .build_and_insert_obstacle(self.tilemap);
                cmd.entity(who).insert(door);
            }
            "Apartment2Door" => {
                cmd.entity(who).insert(
                    DoorBuilder::new(ZoneTileKind::Apartment2Door).build(),
                );
            }
            "Apartment2BathroomDoor" => {
                cmd.entity(who).insert(
                    DoorBuilder::new(ZoneTileKind::Apartment2BathroomDoor)
                        .build(),
                );
            }
            "WinnieSleeping" => {
                cmd.entity(who).insert(SleepingHint);
            }
            "WinnieMeditating" => {
                cmd.entity(who).insert(MeditatingHint);
            }
            "MeditationSpawn"
                if self.transition == MeditationToBuilding1PlayerFloor =>
            {
                let translation = descriptions
                    .get(&who)
                    .expect("Missing description for {name}")
                    .translation;
                self.player_builder.initial_position(translation);
                self.player_builder.walking_to(ActorTarget::new(
                    LAYOUT.world_pos_to_square(translation + vec2(0.0, -20.0)),
                ));
                self.player_builder
                    .initial_step_time(STEP_TIME_ONLOAD_FROM_MEDITATION);

                self.daybar_event.send(UpdateDayBarEvent::Meditated);
            }
            "NewGameSpawn"
                if self.transition == NewGameToBuilding1PlayerFloor =>
            {
                let translation = descriptions
                    .get(&who)
                    .expect("Missing description for {name}")
                    .translation;
                self.player_builder.initial_position(translation);
            }
            "InElevator" if came_in_via_elevator => {
                let translation = descriptions
                    .get(&who)
                    .expect("Missing description for {name}")
                    .translation;
                self.player_builder.initial_position(translation);
                self.player_builder.walking_to(ActorTarget::new(
                    LAYOUT.world_pos_to_square(translation) + sq(0, -2),
                ));
                self.player_builder
                    .initial_step_time(STEP_TIME_ON_EXIT_ELEVATOR);
            }
            "AfterSleepSpawn" if self.transition == Sleeping => {
                let translation = descriptions
                    .get(&who)
                    .expect("Missing description for {name}")
                    .translation;
                self.player_builder.initial_position(translation);
                self.player_builder.initial_direction(GridDirection::Top);
                self.daybar_event.send(UpdateDayBarEvent::NewDay);
            }
            _ => {}
        }
    }

    fn handle_plain_node(
        &mut self,
        cmd: &mut Commands,
        descriptions: &mut EntityDescriptionMap,
        (parent_entity, _): (Entity, NodeName),
        (NodeName(name), _): (NodeName, RscnNode),
    ) {
        match name.as_str() {
            "HallwayEntity" => {
                cmd.entity(parent_entity).insert(HallwayEntity);
                descriptions
                    .get_mut(&parent_entity)
                    .expect("HallwayEntity has no parent")
                    .sprite
                    .as_mut()
                    .expect("HallwayEntity assigned to parent without Sprite")
                    .color = PRIMARY_COLOR;
            }
            _ => {
                panic!("Node {name:?} not handled");
            }
        }
    }
<<<<<<< HEAD

    fn add_texture_atlas(
        &mut self,
        layout: TextureAtlasLayout,
    ) -> Handle<TextureAtlasLayout> {
        self.atlases.add(layout)
    }

    fn load_texture(&mut self, path: &str) -> Handle<Image> {
        self.asset_server.load(path.to_owned())
    }
=======
>>>>>>> 614823bf
}

/// Will change the game state to meditation minigame.
fn start_meditation_minigame(
    mut cmd: Commands,
    mut emoji_events: EventWriter<DisplayEmojiEvent>,
    mut inspect_label_events: EventWriter<ChangeHighlightedInspectLabelEvent>,
    zone_to_inspect_label_entity: Res<ZoneToInspectLabelEntity>,
    daybar: Res<DayBar>,

    player: Query<Entity, With<Player>>,
) {
    if daybar.is_depleted() {
        if let Some(entity) = zone_to_inspect_label_entity
            .get(ZoneTileKind::Meditation)
            .copied()
        {
            inspect_label_events.send(ChangeHighlightedInspectLabelEvent {
                entity,
                spawn_params: SpawnLabelBgAndTextParams {
                    highlighted: true,
                    overwrite_font_color: Some(LIGHT_RED),
                    // LOCALIZATION
                    overwrite_display_text: Some("(too tired)".to_string()),
                },
            });
        } else {
            error!("Cannot find meditation zone inspect label entity");
        }

        if let Some(on_parent) = player.get_single_or_none() {
            emoji_events.send(DisplayEmojiEvent {
                emoji: EmojiKind::Tired,
                on_parent,
                offset_for: common_story::Character::Winnie,
            });
        } else {
            error!("Cannot find player entity");
        }
    } else {
        let Some(player) = player.get_single_or_none() else {
            return;
        };

        vec![
            CutsceneStep::TakeAwayPlayerControl(player),
            CutsceneStep::ChangeGlobalState {
                to: THIS_SCENE.leaving(),
                with:
                    GlobalGameStateTransition::Building1PlayerFloorToMeditation,
            },
            CutsceneStep::StartLoadingScreen {
                settings: Some(LoadingScreenSettings {
                    atlas: Some(common_loading_screen::LoadingScreenAtlas::Space),
                    stare_at_loading_screen_for_at_least: Some(
                        WHEN_ENTERING_MEDITATION_SHOW_LOADING_IMAGE_FOR_AT_LEAST,
                    ),
                    ..default()
                })
            }
        ].spawn(&mut cmd);
    }
}

/// By entering the elevator, the player can leave this scene.
fn enter_the_elevator(
    mut cmd: Commands,
    mut assets: ResMut<Assets<DialogGraph>>,

    player: Query<Entity, With<Player>>,
    elevator: Query<Entity, With<Elevator>>,
    camera: Query<Entity, With<MainCamera>>,
    points: Query<(&Name, &rscn::Point)>,
) {
    use GlobalGameStateTransition::*;

    if let Some(player) = player.get_single_or_none() {
        let point_in_elevator = {
            let (_, rscn::Point(pos)) = points
                .iter()
                .find(|(name, _)| **name == Name::new("InElevator"))
                .expect("InElevator point not found");

            *pos
        };

        cutscene::enter_an_elevator::spawn(
            &mut cmd,
            &mut assets,
            player,
            elevator.single(),
            camera.single(),
            point_in_elevator,
            // LOCALIZATION
            &[
                (Building1PlayerFloorToDowntown, "go to downtown"),
                (Building1PlayerFloorToBuilding1Basement1, "go to basement"),
            ],
        );
    }
}

/// Shows hint for bed or for meditating when player is in the zone to actually
/// interact with those objects.
fn toggle_zone_hints(
    mut events: EventReader<ActorMovementEvent>,

    mut sleeping: Query<
        &mut Visibility,
        (With<SleepingHint>, Without<MeditatingHint>),
    >,
    mut meditating: Query<
        &mut Visibility,
        (With<MeditatingHint>, Without<SleepingHint>),
    >,
) {
    use ZoneTileKind::{Bed, Meditation};

    for event in events.read().filter(|event| event.is_player()) {
        match event {
            ActorMovementEvent::ZoneEntered { zone, .. } => match *zone {
                TileKind::Zone(Meditation) => {
                    *meditating.single_mut() = Visibility::Visible;
                }
                TileKind::Zone(Bed) => {
                    *sleeping.single_mut() = Visibility::Visible;
                }
                _ => {}
            },
            ActorMovementEvent::ZoneLeft { zone, .. } => match *zone {
                TileKind::Zone(Meditation) => {
                    *meditating.single_mut() = Visibility::Hidden;
                }
                TileKind::Zone(Bed) => {
                    *sleeping.single_mut() = Visibility::Hidden;
                }
                _ => {}
            },
        }
    }
}

fn sleep(mut cmd: Commands, player: Query<Entity, With<Player>>) {
    let Some(player) = player.get_single_or_none() else {
        return;
    };

    vec![
        CutsceneStep::TakeAwayPlayerControl(player),
        CutsceneStep::ChangeGlobalState {
            to: THIS_SCENE.leaving(),
            with: GlobalGameStateTransition::Sleeping,
        },
        CutsceneStep::StartLoadingScreen {
            settings: Some(LoadingScreenSettings {
                atlas: Some(
                    common_loading_screen::LoadingScreenAtlas::WinnieInBathroom,
                ),
                stare_at_loading_screen_for_at_least: Some(
                    WINNIE_IN_BATHROOM_TRANSITION_FOR_AT_LEAST,
                ),
                ..default()
            }),
        },
    ]
    .spawn(&mut cmd);
}<|MERGE_RESOLUTION|>--- conflicted
+++ resolved
@@ -155,21 +155,7 @@
     let player = cmd.spawn_empty().id();
     let mut player_builder = common_story::Character::Winnie.bundle_builder();
 
-<<<<<<< HEAD
-    tscn.spawn_into_world(
-        &mut Spawner {
-            transition: *transition,
-            player_entity: player,
-            player_builder: &mut player_builder,
-            asset_server: &asset_server,
-            daybar_event: &mut daybar_event,
-            atlases: &mut atlas_layouts,
-            tilemap: &mut tilemap,
-            zone_to_inspect_label_entity: &mut zone_to_inspect_label_entity,
-        },
-=======
     tscn.spawn_into(
->>>>>>> 614823bf
         &mut cmd,
         &mut atlas_layouts,
         &asset_server,
@@ -198,26 +184,8 @@
     cmd.remove_resource::<ZoneToInspectLabelEntity>();
 }
 
-<<<<<<< HEAD
-impl<'a> TopDownTscnSpawner for Spawner<'a> {
-    type LocalActionKind = Building1PlayerFloorAction;
-    type ZoneKind = ZoneTileKind;
-
-    fn map_zone_to_inspect_label_entity(
-        &mut self,
-        zone: Self::ZoneKind,
-        entity: Entity,
-    ) {
-        self.zone_to_inspect_label_entity.insert(zone, entity);
-    }
-}
-
-impl<'a> TscnSpawner for Spawner<'a> {
-    fn on_spawned(
-=======
 impl<'a> TscnSpawnHooks for Spawner<'a> {
     fn handle_2d_node(
->>>>>>> 614823bf
         &mut self,
         cmd: &mut Commands,
         descriptions: &mut EntityDescriptionMap,
@@ -365,20 +333,6 @@
             }
         }
     }
-<<<<<<< HEAD
-
-    fn add_texture_atlas(
-        &mut self,
-        layout: TextureAtlasLayout,
-    ) -> Handle<TextureAtlasLayout> {
-        self.atlases.add(layout)
-    }
-
-    fn load_texture(&mut self, path: &str) -> Handle<Image> {
-        self.asset_server.load(path.to_owned())
-    }
-=======
->>>>>>> 614823bf
 }
 
 /// Will change the game state to meditation minigame.
