//! Deals with the most common view in the game: the top down.
//! It contains logic for layout of the scenes, and the actors in them.
//!
//! ## `layout`
//!
//! What kind of different tiles are there. There can be multiple tiles assigned
//! to a single square. Squares are coordinates and tiles dictate what happens
//! on a square. A tile is uniquely identified by `x` and `y` of the square and
//! a layer index.
//!
//! ## `actor`
//!
//! Moving around the pixel world, managing NPCs and the player character.

mod action;
pub mod actor;
pub mod cameras;
pub mod environmental_objects;
pub mod inspect_and_interact;
pub mod layout;
mod spawner;

<<<<<<< HEAD
use std::str::FromStr;

=======
pub use action::TopDownAction;
>>>>>>> 614823bf
use actor::{emit_movement_events, BeginDialogEvent};
pub use actor::{npc, player::Player, Actor, ActorMovementEvent, ActorTarget};
use bevy::prelude::*;
pub use inspect_and_interact::{InspectLabel, InspectLabelCategory};
pub use layout::{TileKind, TileMap, ZoneTileKind};
use leafwing_input_manager::plugin::InputManagerSystem;
pub use spawner::TopDownTsncSpawner;

use self::inspect_and_interact::ChangeHighlightedInspectLabelEvent;
use crate::{
    cutscene::in_cutscene, in_top_down_loading_state,
    in_top_down_running_state, rscn::TscnSpawner,
    top_down::inspect_and_interact::ChangeHighlightedInspectLabelEventConsumer,
    InTopDownScene,
};

/// Does not add any systems, only registers generic-less types.
pub struct Plugin;

impl bevy::app::Plugin for Plugin {
    fn build(&self, app: &mut App) {
        app.add_event::<npc::PlanPathEvent>()
            .add_event::<TopDownAction>()
            .add_event::<BeginDialogEvent>()
            .add_event::<ChangeHighlightedInspectLabelEvent>()
            .add_event::<ActorMovementEvent>();

        app.add_plugins(environmental_objects::Plugin);

        //
        // Assets
        //

        app.init_asset_loader::<common_assets::ron_loader::Loader<TileMap>>()
            .init_asset::<TileMap>();

        app.add_systems(
                OnEnter(InTopDownScene::loading()),
                common_assets::store::insert_as_resource::<common_story::StoryAssets>,
            )
            .add_systems(
                OnExit(InTopDownScene::leaving()),
                common_assets::store::remove_as_resource::<common_story::StoryAssets>,
            );

        //
        // TileMap
        //

        app.add_systems(
            OnExit(InTopDownScene::running()),
            layout::systems::remove_resources,
        )
        .add_systems(
            OnEnter(InTopDownScene::loading()),
            layout::systems::start_loading_map,
        )
        .add_systems(
            First,
            layout::systems::try_insert_map_as_resource
                .run_if(in_top_down_loading_state()),
        )
        .add_systems(
            FixedUpdate,
            actor::animate_movement.run_if(in_top_down_running_state()),
        )
        .add_systems(
            Update,
            actor::emit_movement_events
                .run_if(in_top_down_running_state())
                // so that we can emit this event on current frame
                .after(actor::player::move_around),
        )
        .add_systems(
            Update,
            actor::player::move_around
                .run_if(in_top_down_running_state())
                .run_if(common_action::move_action_pressed())
                .run_if(not(crate::dialog::fe::portrait::in_portrait_dialog())),
        )
        .add_systems(
            Update,
            (
                actor::npc::drive_behavior,
                actor::npc::plan_path
                    .run_if(on_event::<actor::npc::PlanPathEvent>()),
                actor::npc::run_path,
            )
                .chain()
                .run_if(in_top_down_running_state()),
        );

        //
        // Camera
        //

        app.add_systems(
            OnEnter(InTopDownScene::loading()),
            common_visuals::camera::spawn,
        )
        .add_systems(
            OnExit(InTopDownScene::leaving()),
            common_visuals::camera::despawn,
        )
        .add_systems(
            FixedUpdate,
            cameras::track_player_with_main_camera
                .after(actor::animate_movement)
                .run_if(in_top_down_running_state())
                .run_if(not(in_cutscene()))
                .run_if(not(crate::dialog::fe::portrait::in_portrait_dialog())),
        );

        //
        // Inspect and interact systems
        //

        app.add_systems(
            Update,
            (
                inspect_and_interact::highlight_what_would_be_interacted_with,
                inspect_and_interact::change_highlighted_label
                    .in_set(ChangeHighlightedInspectLabelEventConsumer)
                    .run_if(on_event::<ChangeHighlightedInspectLabelEvent>()),
                inspect_and_interact::show_all_in_vicinity
                    .run_if(common_action::inspect_pressed()),
            )
                .chain() // easier to reason about
                .run_if(in_top_down_running_state()),
        )
        .add_systems(
            Update,
            inspect_and_interact::schedule_hide_all
                .run_if(in_top_down_running_state())
                .run_if(common_action::inspect_just_released()),
        );
        app.add_systems(
            PreUpdate,
            inspect_and_interact::interact
                .run_if(in_top_down_running_state())
                .run_if(common_action::interaction_just_pressed())
                // Without this condition, the dialog will start when the player
                // exists the previous one because:
                // 1. The interact system runs, interact is just pressed, and so
                //    emits the event.
                // 2. Player finishes the dialog by pressing interaction. This
                //    consumes the interact action.
                // 3. Consuming the action did fuck all because the event was
                //    already emitted earlier. Since the commands to remove the
                //    dialog resource were applied, the condition to not run the
                //    begin_dialog system will not prevent rerun
                .run_if(not(crate::dialog::fe::portrait::in_portrait_dialog()))
                .after(InputManagerSystem::Update),
        )
        .add_systems(
            Update,
            (
                actor::npc::mark_nearby_as_ready_for_interaction,
                actor::npc::begin_dialog
                    .run_if(on_event::<BeginDialogEvent>())
                    .run_if(not(
                        crate::dialog::fe::portrait::in_portrait_dialog(),
                    )),
            )
                .run_if(in_top_down_running_state()),
        )
        .add_systems(
            Update,
            inspect_and_interact::match_interact_label_with_action_event
                .run_if(in_top_down_running_state())
                .run_if(on_event::<ActorMovementEvent>())
                .after(emit_movement_events),
        );

        //
        // HUD
        //

        app.add_systems(
            OnEnter(InTopDownScene::running()),
            (crate::hud::daybar::spawn, crate::hud::notification::spawn),
        )
        .add_systems(
            OnExit(InTopDownScene::running()),
            (
                crate::hud::daybar::despawn,
                crate::hud::notification::despawn,
            ),
        )
        .add_systems(
            Update,
            (crate::hud::notification::update)
                .run_if(in_top_down_running_state()),
        );

        #[cfg(feature = "devtools")]
        {
            use bevy_inspector_egui::quick::ResourceInspectorPlugin;
            use layout::map_maker::TileMapMakerToolbar as Toolbar;

            app.register_type::<Actor>()
                .register_type::<ActorMovementEvent>()
                .register_type::<ActorTarget>()
                .register_type::<InspectLabel>()
                .register_type::<InspectLabelCategory>()
                .register_type::<npc::BehaviorLeaf>()
                .register_type::<npc::BehaviorPaused>()
                .register_type::<npc::NpcInTheMap>()
                .register_type::<npc::PlanPathEvent>()
                .register_type::<TileKind>()
                .register_type::<TileMap>()
                .register_type::<Toolbar>()
                .register_type::<ZoneTileKind>();

            app.add_plugins(
                ResourceInspectorPlugin::<Toolbar>::new()
                    .run_if(resource_exists::<Toolbar>),
            );

            // You can press `Enter` to export the map.
            // This will overwrite the RON file.
            // We draw an overlay with tiles that you can edit with left and
            // right mouse buttons.
            app.add_systems(
                OnEnter(InTopDownScene::running()),
                layout::map_maker::spawn_debug_grid_root,
            )
            .add_systems(
                Update,
                layout::map_maker::show_tiles_around_cursor
                    .run_if(in_top_down_running_state()),
            )
            .add_systems(
                Update,
                (
                    layout::map_maker::change_square_kind,
                    layout::map_maker::recolor_squares,
                    layout::map_maker::update_ui,
                )
                    .run_if(in_top_down_running_state())
                    .chain(),
            )
            .add_systems(
                OnExit(InTopDownScene::leaving()),
                layout::map_maker::destroy_map,
            );
        }
    }
}

/// Trait spawner for top down .tscn scenes.
pub trait TopDownTscnSpawner: TscnSpawner {
    /// The kind of action that can be emitted by an
    /// [`crate::top_down::InspectLabel`].
    type LocalActionKind: FromStr + Event + Clone;

    /// The kind of zone that can be entered by the player.
    type ZoneKind: FromStr;

    /// When a player enters a zone, the entity with can be interacted with.
    /// See also [`crate::top_down::inspect_and_interact::ZoneToInspectLabelEntity`].
    fn map_zone_to_inspect_label_entity(
        &mut self,
        _zone: Self::ZoneKind,
        _entity: Entity,
    ) {
        unimplemented!("Scene does not support mapping zones to entities")
    }

    /// Don't overwrite this.
    fn is_extension_node(&self, name: &str) -> bool {
        name == "InspectLabel"
    }

    /// Don't overwrite this.
    fn handle_extension_node(
        &mut self,
        cmd: &mut Commands,
        entity: Entity,
        name: String,
        mut node: crate::rscn::Node,
    ) {
        assert_eq!(name, "InspectLabel");

        let with_label = node
            .metadata
            .remove("label")
            .expect("Label metadata must be present on InspectLabelCategory");

        let mut label = node
            .metadata
            .remove("category")
            .map(|cat| {
                InspectLabelCategory::from_str(&cat)
                    .expect("category must be a valid InspectLabelCategory")
            })
            .unwrap_or_default()
            .into_label(with_label);

        if let Some(action) = node.metadata.remove("action") {
            label.set_emit_event_on_interacted(
                Self::LocalActionKind::from_str(&action).unwrap_or_else(|_| {
                    panic!("InspectLabel action '{action}' not valid")
                }),
            );
        }

        cmd.entity(entity).insert(label);

        if let Some(zone) = node.metadata.remove("zone") {
            self.map_zone_to_inspect_label_entity(
                Self::ZoneKind::from_str(&zone).unwrap_or_else(|_| {
                    panic!(
                        "Zone '{zone}' not valid for \
                            InspectLabel of {name:?}"
                    )
                }),
                entity,
            );
        }

        assert!(
            node.metadata.is_empty(),
            "InspectLabel node can only have \
            label, category, action and zone metadata"
        );
    }
}<|MERGE_RESOLUTION|>--- conflicted
+++ resolved
@@ -20,12 +20,7 @@
 pub mod layout;
 mod spawner;
 
-<<<<<<< HEAD
-use std::str::FromStr;
-
-=======
 pub use action::TopDownAction;
->>>>>>> 614823bf
 use actor::{emit_movement_events, BeginDialogEvent};
 pub use actor::{npc, player::Player, Actor, ActorMovementEvent, ActorTarget};
 use bevy::prelude::*;
