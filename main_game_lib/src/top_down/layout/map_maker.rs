--- conflicted
+++ resolved
@@ -2,12 +2,7 @@
 
 use bevy::{
     color::palettes::css::{GOLD, GREEN, RED},
-<<<<<<< HEAD
-    prelude::*,
-    utils::{HashMap, HashSet},
-=======
     utils::HashSet,
->>>>>>> 1e6ac4a5
     window::PrimaryWindow,
 };
 use bevy_egui::EguiContexts;
