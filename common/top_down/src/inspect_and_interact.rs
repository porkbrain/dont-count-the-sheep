--- conflicted
+++ resolved
@@ -30,11 +30,6 @@
 
 /// The label's bg is a rect with a half transparent color.
 const HALF_TRANSPARENT: Color = Color::rgba(0.0, 0.0, 0.0, 0.5);
-<<<<<<< HEAD
-/// The font size of the label text that shows up when inspecting.
-const FONT_SIZE: f32 = 12.0;
-=======
->>>>>>> 5515c0e0
 /// When the player releases the inspect button, the labels fade out in this
 /// duration.
 const FADE_OUT_IN: Duration = Duration::from_millis(5000);
